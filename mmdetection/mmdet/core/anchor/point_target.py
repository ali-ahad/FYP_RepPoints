--- conflicted
+++ resolved
@@ -102,11 +102,7 @@
     # assign gt and sample proposals
     proposals = flat_proposals[inside_flags, :]
 
-<<<<<<< HEAD
- 
-=======
     #from IPython import embed; embed();
->>>>>>> d7b2c601
     if sampling:
         assign_result, sampling_result = assign_and_sample(
             proposals, gt_bboxes, gt_bboxes_ignore, None, cfg)
